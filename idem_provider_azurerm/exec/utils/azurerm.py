# -*- coding: utf-8 -*-
'''
Azure Resource Manager (ARM) Utilities

.. versionadded:: 1.0.0

:maintainer: <devops@eitr.tech>
:maturity: new
:depends:
    * `azure <https://pypi.python.org/pypi/azure>`_ >= 2.0.0rc6
    * `azure-common <https://pypi.python.org/pypi/azure-common>`_ >= 1.1.4
    * `azure-mgmt <https://pypi.python.org/pypi/azure-mgmt>`_ >= 0.30.0rc6
    * `azure-mgmt-compute <https://pypi.python.org/pypi/azure-mgmt-compute>`_ >= 0.33.0
    * `azure-mgmt-network <https://pypi.python.org/pypi/azure-mgmt-network>`_ >= 0.30.0rc6
    * `azure-mgmt-rdbms <https://pypi.org/project/azure-mgmt-rdbms/>`_ >= 1.9.0
    * `azure-mgmt-resource <https://pypi.python.org/pypi/azure-mgmt-resource>`_ >= 0.30.0
    * `azure-mgmt-storage <https://pypi.python.org/pypi/azure-mgmt-storage>`_ >= 0.30.0rc6
    * `azure-mgmt-web <https://pypi.python.org/pypi/azure-mgmt-web>`_ >= 0.30.0rc6
    * `azure-storage <https://pypi.python.org/pypi/azure-storage>`_ >= 0.32.0
    * `msrestazure <https://pypi.python.org/pypi/msrestazure>`_ >= 0.4.21
:platform: linux

'''
# Import Python libs
from __future__ import absolute_import, print_function, unicode_literals
from operator import itemgetter
import importlib
import logging
import six
import sys
import os

try:
    from six.moves import range as six_range
    import six
except ImportError:
    six_range = range

# Import third party libs
try:
    from azure.common.credentials import (
        UserPassCredentials,
        ServicePrincipalCredentials,
    )
    from msrestazure.azure_cloud import (
        MetadataEndpointError,
        get_cloud_from_metadata_endpoint,
    )
    from msrestazure.azure_exceptions import CloudError
    HAS_AZURE = True
except ImportError:
    HAS_AZURE = False

try:
    from azure.identity import (
        DefaultAzureCredential,
        KnownAuthorities,
    )
    HAS_AZURE_ID = True
except ImportError:
    HAS_AZURE_ID = False

log = logging.getLogger(__name__)


async def determine_auth(hub, resource=None, **kwargs):
    '''
    Acquire Azure RM Credentials (mgmt modules)
    '''
    service_principal_creds_kwargs = ['client_id', 'secret', 'tenant']
    user_pass_creds_kwargs = ['username', 'password']

    cred_kwargs = {}

    if resource:
        cred_kwargs.update({'resource': resource})

    try:
        if kwargs.get('cloud_environment') and kwargs.get('cloud_environment').startswith('http'):
            cloud_env = get_cloud_from_metadata_endpoint(kwargs['cloud_environment'])
        else:
            cloud_env_module = importlib.import_module('msrestazure.azure_cloud')
            cloud_env = getattr(cloud_env_module, kwargs.get('cloud_environment', 'AZURE_PUBLIC_CLOUD'))
    except (AttributeError, ImportError, MetadataEndpointError):
        raise sys.exit('The Azure cloud environment {0} is not available.'.format(kwargs['cloud_environment']))

    if set(service_principal_creds_kwargs).issubset(kwargs):
        if not (kwargs['client_id'] and kwargs['secret'] and kwargs['tenant']):
            raise Exception(
                'The client_id, secret, and tenant parameters must all be '
                'populated if using service principals.'
            )
        else:
            credentials = ServicePrincipalCredentials(kwargs['client_id'],
                                                      kwargs['secret'],
                                                      tenant=kwargs['tenant'],
                                                      cloud_environment=cloud_env,
                                                      **cred_kwargs)
    elif set(user_pass_creds_kwargs).issubset(kwargs):
        if not (kwargs['username'] and kwargs['password']):
            raise Exception(
                'The username and password parameters must both be '
                'populated if using username/password authentication.'
            )
        else:
            credentials = UserPassCredentials(kwargs['username'],
                                              kwargs['password'],
                                              cloud_environment=cloud_env,
                                              **cred_kwargs)
    else:
        raise Exception(
            'Unable to determine credentials. '
            'A subscription_id with username and password, '
            'or client_id, secret, and tenant or a profile with the '
            'required parameters populated'
        )

    if 'subscription_id' not in kwargs:
        raise Exception(
            'A subscription_id must be specified'
        )

    subscription_id = str(kwargs['subscription_id'])

    return credentials, subscription_id, cloud_env


async def get_client(hub, client_type, **kwargs):
    '''
    Dynamically load the selected client and return a management client object
    '''
    client_map = {'compute': 'ComputeManagement',
                  'authorization': 'AuthorizationManagement',
                  'dns': 'DnsManagement',
                  'storage': 'StorageManagement',
                  'managementlock': 'ManagementLock',
                  'monitor': 'MonitorManagement',
                  'network': 'NetworkManagement',
                  'policy': 'Policy',
                  'resource': 'ResourceManagement',
                  'subscription': 'Subscription',
                  'web': 'WebSiteManagement',
                  'keyvault': 'KeyVaultManagement',
                  'redis': 'RedisManagement',
<<<<<<< HEAD
                  'postgresql': 'PostgreSQLManagement'}
=======
                  'loganalytics': 'LogAnalyticsManagement'}
>>>>>>> bd08d069

    if client_type not in client_map:
        raise Exception(
            'The Azure ARM client_type {0} specified can not be found.'.format(
                client_type)
        )

    map_value = client_map[client_type]

    if client_type in ['policy', 'subscription']:
        module_name = 'resource'
    elif client_type in ['managementlock']:
        module_name = 'resource.locks'
    elif client_type in ['postgresql']:
        module_name = 'rdbms.postgresql'
    else:
        module_name = client_type

    try:
        client_module = importlib.import_module('azure.mgmt.'+module_name)
        # pylint: disable=invalid-name
        Client = getattr(client_module,
                         '{0}Client'.format(map_value))
    except ImportError:
        raise sys.exit(
                  'The azure {0} client is not available.'.format(client_type)
        )

    credentials, subscription_id, cloud_env = await hub.exec.utils.azurerm.determine_auth(**kwargs)

    if client_type == 'subscription':
        client = Client(
            credentials=credentials,
            base_url=cloud_env.endpoints.resource_manager,
        )
    else:
        client = Client(
            credentials=credentials,
            subscription_id=subscription_id,
            base_url=cloud_env.endpoints.resource_manager,
        )

    client.config.add_user_agent('Salt/{0}'.format('SOMEVERSIONHERE'))

    return client


async def log_cloud_error(hub, client, message, **kwargs):
    '''
    Log an azurearm cloud error exception
    '''
    try:
        cloud_logger = getattr(log, kwargs.get('azurearm_log_level'))
    except (AttributeError, TypeError):
        cloud_logger = getattr(log, 'error')

    cloud_logger(
         'An AzureARM %s CloudError has occurred: %s',
         client.capitalize(),
         message
    )

    return


async def paged_object_to_list(hub, paged_object):
    '''
    Extract all pages within a paged object as a list of dictionaries
    '''
    paged_return = []
    while True:
        try:
            page = next(paged_object)
            paged_return.append(page.as_dict())
        except CloudError:
            raise
        except StopIteration:
            break

    return paged_return


async def create_object_model(hub, module_name, object_name, **kwargs):
    '''
    Assemble an object from incoming parameters.
    '''
    object_kwargs = {}

    try:
        model_module = importlib.import_module('azure.mgmt.{0}.models'.format(module_name))
        # pylint: disable=invalid-name
        Model = getattr(model_module, object_name)
    except ImportError:
        raise sys.exit(
            'The {0} model in the {1} Azure module is not available.'.format(object_name, module_name)
        )

    if '_attribute_map' in dir(Model):
        for attr, items in Model._attribute_map.items():
            param = kwargs.get(attr)
            if param is not None:
                if items['type'][0].isupper() and isinstance(param, dict):
                    object_kwargs[attr] = await create_object_model(hub, module_name, items['type'], **param)
                elif items['type'][0] == '{' and isinstance(param, dict):
                    object_kwargs[attr] = param
                elif items['type'][0] == '[' and isinstance(param, list):
                    obj_list = []
                    for list_item in param:
                        if items['type'][1].isupper() and isinstance(list_item, dict):
                            obj_list.append(
                                await create_object_model(
                                    hub,
                                    module_name,
                                    items['type'][items['type'].index('[')+1:items['type'].rindex(']')],
                                    **list_item
                                )
                            )
                        elif items['type'][1] == '{' and isinstance(list_item, dict):
                            obj_list.append(list_item)
                        elif not items['type'][1].isupper() and items['type'][1] != '{':
                            obj_list.append(list_item)
                    object_kwargs[attr] = obj_list
                else:
                    object_kwargs[attr] = param

    # wrap calls to this function to catch TypeError exceptions
    return Model(**object_kwargs)


async def compare_list_of_dicts(hub, old, new, convert_id_to_name=None):
    '''
    Compare lists of dictionaries representing Azure objects. Only keys found in the "new" dictionaries are compared to
    the "old" dictionaries, since getting Azure objects from the API returns some read-only data which should not be
    used in the comparison. A list of parameter names can be passed in order to compare a bare object name to a full
    Azure ID path for brevity. If string types are found in values, comparison is case insensitive. Return comment
    should be used to trigger exit from the calling function.
    '''
    ret = {}

    if not convert_id_to_name:
        convert_id_to_name = []

    if not isinstance(new, list):
        ret['comment'] = 'must be provided as a list of dictionaries!'
        return ret

    if len(new) != len(old):
        ret['changes'] = {
            'old': old,
            'new': new
        }
        return ret

    try:
        local_configs, remote_configs = [sorted(config, key=itemgetter('name')) for config in (new, old)]
    except TypeError:
        ret['comment'] = 'configurations must be provided as a list of dictionaries!'
        return ret
    except KeyError:
        ret['comment'] = 'configuration dictionaries must contain the "name" key!'
        return ret

    for idx in six_range(0, len(local_configs)):
        for key in local_configs[idx]:
            local_val = local_configs[idx][key]
            if key in convert_id_to_name:
                remote_val = remote_configs[idx].get(key, {}).get('id', '').split('/')[-1]
            else:
                remote_val = remote_configs[idx].get(key)
                if isinstance(local_val, six.string_types):
                    local_val = local_val.lower()
                if isinstance(remote_val, six.string_types):
                    remote_val = remote_val.lower()
            if local_val != remote_val:
                ret['changes'] = {
                    'old': remote_configs,
                    'new': local_configs
                }
                return ret

    return ret


async def get_identity_credentials(hub, **kwargs):
    '''
    Acquire Azure RM Credentials from the identity provider (not for mgmt)

    This is accessible on the hub so clients out in the code can use it. Non-management clients
    can't be consolidated neatly here.

    We basically set environment variables based upon incoming parameters and then pass off to
    the DefaultAzureCredential object to correctly parse those environment variables. See the
    `Microsoft Docs on EnvironmentCredential <https://aka.ms/azsdk-python-identity-default-cred-ref>`_
    for more information.
    '''
    kwarg_map = {
        'tenant': 'AZURE_TENANT_ID',
        'client_id': 'AZURE_CLIENT_ID',
        'secret': 'AZURE_CLIENT_SECRET',
        'client_certificate_path': 'AZURE_CLIENT_CERTIFICATE_PATH',
        'username': 'AZURE_USERNAME',
        'password': 'AZURE_PASSWORD',
    }

    for kw in kwarg_map:
        if kwargs.get(kw):
            os.environ[kwarg_map[kw]] = kwargs[kw]

    try:
        if kwargs.get('cloud_environment') and kwargs.get('cloud_environment').startswith('http'):
            authority = kwargs['cloud_environment']
        else:
            authority = getattr(KnownAuthorities, kwargs.get('cloud_environment', 'AZURE_PUBLIC_CLOUD'))
        log.debug('AUTHORITY: %s', authority)
    except AttributeError as exc:
        log.error('Unknown authority presented for "cloud_environment": %s', exc)
        authority = KnownAuthorities.AZURE_PUBLIC_CLOUD

    credential = DefaultAzureCredential(authority=authority)

    return credential<|MERGE_RESOLUTION|>--- conflicted
+++ resolved
@@ -142,11 +142,8 @@
                   'web': 'WebSiteManagement',
                   'keyvault': 'KeyVaultManagement',
                   'redis': 'RedisManagement',
-<<<<<<< HEAD
                   'postgresql': 'PostgreSQLManagement'}
-=======
                   'loganalytics': 'LogAnalyticsManagement'}
->>>>>>> bd08d069
 
     if client_type not in client_map:
         raise Exception(
